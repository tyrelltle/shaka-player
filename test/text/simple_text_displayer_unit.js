/*! @license
 * Shaka Player
 * Copyright 2016 Google LLC
 * SPDX-License-Identifier: Apache-2.0
 */


describe('SimpleTextDisplayer', () => {
  const originalVTTCue = window.VTTCue;
  const Cue = shaka.text.Cue;
  const SimpleTextDisplayer = shaka.text.SimpleTextDisplayer;

  /** @type {!shaka.test.FakeVideo} */
  let video;
  /** @type {!shaka.test.FakeTextTrack} */
  let mockTrack;
  /** @type {!shaka.text.SimpleTextDisplayer} */
  let displayer;

  beforeEach(() => {
    video = new shaka.test.FakeVideo();
    displayer = new SimpleTextDisplayer(video);

    expect(video.textTracks.length).toBe(1);
    mockTrack = /** @type {!shaka.test.FakeTextTrack} */ (video.textTracks[0]);
    expect(mockTrack).toBeTruthy();

    /**
     * @constructor
     * @param {number} start
     * @param {number} end
     * @param {string} text
     */
    function FakeVTTCue(start, end, text) {
      this.startTime = start;
      this.endTime = end;
      this.text = text;
      this.snapToLines = true;
      this.vertical = undefined;
      this.line = 'auto';
      this.position = 'auto';
    }
    window.VTTCue = /** @type {?} */(FakeVTTCue);
  });

  afterEach(async () => {
    await displayer.destroy();
  });

  afterAll(() => {
    window.VTTCue = originalVTTCue;
  });

  describe('append', () => {
    it('sorts cues before inserting', () => {
      // See: https://bit.ly/2K9VX3s
      verifyHelper(
          [
            {startTime: 10, endTime: 20, text: 'Test1'},
            {startTime: 20, endTime: 30, text: 'Test2'},
            {startTime: 30, endTime: 40, text: 'Test3'},
          ],
          [
            new shaka.text.Cue(20, 30, 'Test2'),
            new shaka.text.Cue(30, 40, 'Test3'),
            new shaka.text.Cue(10, 20, 'Test1'),
          ]);
    });

    it('appends equal time cues in reverse order', () => {
      // Regression test for https://github.com/google/shaka-player/issues/848
      verifyHelper(
          [
            {startTime: 20, endTime: 40, text: 'Test1'},
            {startTime: 20, endTime: 40, text: 'Test2'},
            {startTime: 20, endTime: 40, text: 'Test3'},
          ],
          [
            new shaka.text.Cue(20, 40, 'Test3'),
            new shaka.text.Cue(20, 40, 'Test2'),
            new shaka.text.Cue(20, 40, 'Test1'),
          ]);
    });

    it('appends nested cues', () => {
      const shakaCue = new shaka.text.Cue(10, 20, '');
      const nestedCue1 = new shaka.text.Cue(10, 20, 'Test1 ');
      const nestedCue2 = new shaka.text.Cue(10, 20, 'Test2');

      shakaCue.nestedCues = [nestedCue1, nestedCue2];
      verifyHelper(
          [
            {startTime: 10, endTime: 20, text: 'Test1 Test2'},
          ],
          [shakaCue]);
    });

<<<<<<< HEAD
    // Regression test for b/159050711
    it('maintains the styles of the parent cue', () => {
      const shakaCue = new shaka.text.Cue(10, 20, '');
      const nestedCue1 = new shaka.text.Cue(10, 20, 'Test1 ');
      const nestedCue2 = new shaka.text.Cue(10, 20, 'Test2');

      shakaCue.nestedCues = [nestedCue1, nestedCue2];

      shakaCue.lineAlign = Cue.lineAlign.CENTER;
      nestedCue1.lineAlign = Cue.lineAlign.START;
      nestedCue2.lineAlign = Cue.lineAlign.START;

      verifyHelper(
          [
            {
              startTime: 10,
              endTime: 20,
              text: 'Test1 Test2',
              lineAlign: 'center',
            },
=======
    it('creates style tags for cues with underline/italics/bold', () => {
      const shakaCue = new shaka.text.Cue(10, 20, '');

      // First cue is underlined and italicized.
      const nestedCue1 = new shaka.text.Cue(10, 20, 'Test1');
      nestedCue1.fontStyle = shaka.text.Cue.fontStyle.ITALIC;
      nestedCue1.textDecoration.push(shaka.text.Cue.textDecoration.UNDERLINE);

      // Second cue is italicized and bolded.
      const nestedCue2 = new shaka.text.Cue(10, 20, 'Test2');
      nestedCue2.fontStyle = shaka.text.Cue.fontStyle.ITALIC;
      nestedCue2.fontWeight = shaka.text.Cue.fontWeight.BOLD;

      // Third cue has no bold, italics, or underline.
      const nestedCue3 = new shaka.text.Cue(10, 20, 'Test3');

      // Fourth cue is only underlined.
      const nestedCue4 = new shaka.text.Cue(10, 20, 'Test4');
      nestedCue4.textDecoration.push(shaka.text.Cue.textDecoration.UNDERLINE);

      const expectedText =
          '<i><u>Test1</u></i><b><i>Test2</i></b>Test3<u>Test4</u>';
      shakaCue.nestedCues = [nestedCue1, nestedCue2, nestedCue3, nestedCue4];
      verifyHelper(
          [
            {startTime: 10, endTime: 20, text: expectedText},
          ],
          [shakaCue]);
    });

    it('adds linebreaks when a linebreak cue is seen', () => {
      const shakaCue = new shaka.text.Cue(10, 20, '');
      const nestedCue1 = new shaka.text.Cue(10, 20, 'Test1');

      // Second cue is a linebreak cue.
      const nestedCue2 = new shaka.text.Cue(10, 20, '');
      nestedCue2.spacer = true;

      const nestedCue3 = new shaka.text.Cue(10, 20, 'Test2');

      shakaCue.nestedCues = [nestedCue1, nestedCue2, nestedCue3];
      verifyHelper(
          [
            {startTime: 10, endTime: 20, text: 'Test1\nTest2'},
>>>>>>> 91a284f4
          ],
          [shakaCue]);
    });

    it('skips duplicate cues', () => {
      const cue1 = new shaka.text.Cue(10, 20, 'Test');
      displayer.append([cue1]);
      expect(mockTrack.addCue).toHaveBeenCalledTimes(1);
      mockTrack.addCue.calls.reset();

      const cue2 = new shaka.text.Cue(10, 20, 'Test');
      displayer.append([cue2]);
      expect(mockTrack.addCue).not.toHaveBeenCalled();
    });
  });

  describe('remove', () => {
    it('removes cues which overlap the range', () => {
      const cue1 = new shaka.text.Cue(0, 1, 'Test');
      const cue2 = new shaka.text.Cue(1, 2, 'Test');
      const cue3 = new shaka.text.Cue(2, 3, 'Test');
      displayer.append([cue1, cue2, cue3]);

      displayer.remove(0, 1);
      expect(mockTrack.removeCue).toHaveBeenCalledTimes(1);
      expect(mockTrack.removeCue).toHaveBeenCalledWith(
          jasmine.objectContaining({startTime: 0, endTime: 1}));
      mockTrack.removeCue.calls.reset();

      displayer.remove(0.5, 1.001);
      expect(mockTrack.removeCue).toHaveBeenCalledTimes(1);
      expect(mockTrack.removeCue).toHaveBeenCalledWith(
          jasmine.objectContaining({startTime: 1, endTime: 2}));
      mockTrack.removeCue.calls.reset();

      displayer.remove(3, 5);
      expect(mockTrack.removeCue).not.toHaveBeenCalled();
      mockTrack.removeCue.calls.reset();

      displayer.remove(2.9999, Infinity);
      expect(mockTrack.removeCue).toHaveBeenCalledTimes(1);
      expect(mockTrack.removeCue).toHaveBeenCalledWith(
          jasmine.objectContaining({startTime: 2, endTime: 3}));
      mockTrack.removeCue.calls.reset();
    });

    it('does nothing when nothing is buffered', () => {
      displayer.remove(0, 1);
      expect(mockTrack.removeCue).not.toHaveBeenCalled();
    });
  });

  describe('convertToTextTrackCue', () => {
    it('converts shaka.text.Cues to VttCues', () => {
      verifyHelper(
          [
            {startTime: 20, endTime: 40, text: 'Test4'},
          ],
          [
            new shaka.text.Cue(20, 40, 'Test4'),
          ]);

      const cue1 = new shaka.text.Cue(20, 40, 'Test5');
      cue1.positionAlign = Cue.positionAlign.LEFT;
      cue1.lineAlign = Cue.lineAlign.START;
      cue1.size = 80;
      cue1.textAlign = Cue.textAlign.LEFT;
      cue1.writingMode = Cue.writingMode.VERTICAL_LEFT_TO_RIGHT;
      cue1.lineInterpretation = Cue.lineInterpretation.LINE_NUMBER;
      cue1.line = 5;
      cue1.position = 10;

      verifyHelper(
          [
            {
              startTime: 20,
              endTime: 40,
              text: 'Test5',
              lineAlign: 'start',
              positionAlign: 'line-left',
              size: 80,
              align: 'left',
              vertical: 'lr',
              snapToLines: true,
              line: 5,
              position: 10,
            },
          ], [cue1]);

      const cue2 = new shaka.text.Cue(30, 50, 'Test');
      cue2.positionAlign = Cue.positionAlign.RIGHT;
      cue2.lineAlign = Cue.lineAlign.END;
      cue2.textAlign = Cue.textAlign.RIGHT;
      cue2.writingMode = Cue.writingMode.VERTICAL_RIGHT_TO_LEFT;
      cue2.lineInterpretation = Cue.lineInterpretation.PERCENTAGE;
      cue2.line = 5;

      verifyHelper(
          [
            {
              startTime: 30,
              endTime: 50,
              text: 'Test',
              lineAlign: 'end',
              positionAlign: 'line-right',
              align: 'right',
              vertical: 'rl',
              snapToLines: false,
              line: 5,
            },
          ], [cue2]);

      const cue3 = new shaka.text.Cue(40, 60, 'Test1');
      cue3.positionAlign = Cue.positionAlign.CENTER;
      cue3.lineAlign = Cue.lineAlign.CENTER;
      cue3.textAlign = Cue.textAlign.START;
      cue3.direction = Cue.direction.HORIZONTAL_LEFT_TO_RIGHT;

      verifyHelper(
          [
            {
              startTime: 40,
              endTime: 60,
              text: 'Test1',
              lineAlign: 'center',
              positionAlign: 'center',
              align: 'start',
              vertical: undefined,
            },
          ], [cue3]);

      const cue4 = new shaka.text.Cue(40, 60, 'Test2');
      cue4.line = null;
      cue4.position = null;

      verifyHelper(
          [
            {
              startTime: 40,
              endTime: 60,
              text: 'Test2',
              line: 'auto',
              position: 'auto',
            },
          ], [cue4]);

      const cue5 = new shaka.text.Cue(40, 60, 'Test3');
      cue5.line = 0;
      cue5.position = 0;

      verifyHelper(
          [
            {
              startTime: 40,
              endTime: 60,
              text: 'Test3',
              line: 0,
              position: 0,
            },
          ], [cue5]);
    });

    it('works around browsers not supporting align=center', () => {
      /**
       * @constructor
       * @param {number} start
       * @param {number} end
       * @param {string} text
       */
      function FakeVTTCueWithoutAlignCenter(start, end, text) {
        let align = 'middle';
        Object.defineProperty(this, 'align', {
          get: () => align,
          set: (newValue) => {
            if (newValue != 'center') {
              align = newValue;
            }
          },
        });
        this.startTime = start;
        this.endTime = end;
        this.text = text;
      }
      window.VTTCue = /** @type {?} */(FakeVTTCueWithoutAlignCenter);

      const cue1 = new shaka.text.Cue(20, 40, 'Test');
      cue1.textAlign = Cue.textAlign.CENTER;

      verifyHelper(
          [
            {
              startTime: 20,
              endTime: 40,
              text: 'Test',
              align: 'middle',
            },
          ],
          [cue1]);
    });

    it('ignores cues with startTime >= endTime', () => {
      mockTrack.addCue.calls.reset();
      const cue1 = new shaka.text.Cue(60, 40, 'Test');
      const cue2 = new shaka.text.Cue(40, 40, 'Test');
      displayer.append([cue1, cue2]);
      expect(mockTrack.addCue).not.toHaveBeenCalled();
    });
  });

  describe('destroy', () => {
    it('disables the TextTrack it created', async () => {
      // There should only be the one track created by this displayer.
      expect(video.textTracks.length).toBe(1);

      /** @type {!TextTrack} */
      const textTrack = video.textTracks[0];

      // It should not be disabled before we destroy it.
      expect(textTrack.mode).not.toBe('disabled');

      await displayer.destroy();

      // It should be disabled after we destroy it.
      expect(textTrack.mode).toBe('disabled');
    });
  });

  function createFakeCue(startTime, endTime) {
    return {startTime: startTime, endTime: endTime};
  }

  /**
   * Verifies that vttCues are converted to shakaCues and appended.
   * @param {!Array} vttCues
   * @param {!Array.<!shaka.text.Cue>} shakaCues
   */
  function verifyHelper(vttCues, shakaCues) {
    mockTrack.addCue.calls.reset();
    displayer.append(shakaCues);
    const result = mockTrack.addCue.calls.allArgs().reduce(
        shaka.util.Functional.collapseArrays, []);
    expect(result).toEqual(vttCues.map((c) => jasmine.objectContaining(c)));
  }
});<|MERGE_RESOLUTION|>--- conflicted
+++ resolved
@@ -95,7 +95,6 @@
           [shakaCue]);
     });
 
-<<<<<<< HEAD
     // Regression test for b/159050711
     it('maintains the styles of the parent cue', () => {
       const shakaCue = new shaka.text.Cue(10, 20, '');
@@ -116,7 +115,10 @@
               text: 'Test1 Test2',
               lineAlign: 'center',
             },
-=======
+          ],
+          [shakaCue]);
+    });
+
     it('creates style tags for cues with underline/italics/bold', () => {
       const shakaCue = new shaka.text.Cue(10, 20, '');
 
@@ -161,7 +163,6 @@
       verifyHelper(
           [
             {startTime: 10, endTime: 20, text: 'Test1\nTest2'},
->>>>>>> 91a284f4
           ],
           [shakaCue]);
     });
